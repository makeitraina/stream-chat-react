--- conflicted
+++ resolved
@@ -37,13 +37,8 @@
       name: 'Top Level Components',
       components: [
         'src/components/Chat/Chat.js',
-<<<<<<< HEAD
         'src/components/Channel/Channel.tsx',
-        'src/components/ChannelList/ChannelList.js',
-=======
-        'src/components/Channel/Channel.js',
         'src/components/ChannelList/ChannelList.tsx',
->>>>>>> 90bbd761
         'src/components/MessageList/MessageList.js',
         'src/components/MessageList/VirtualizedMessageList.js',
         'src/components/ChannelHeader/ChannelHeader.js',
