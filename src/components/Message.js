--- conflicted
+++ resolved
@@ -293,13 +293,9 @@
       addNotification(
         successMessage
           ? successMessage
-<<<<<<< HEAD
           : t(`{{ user }} has been muted`, {
               user: message.user.name || message.user.id,
             }),
-=======
-          : `${message.user.name || message.user.id} has been muted`,
->>>>>>> 2c74a680
         'success',
       );
     } catch (e) {
