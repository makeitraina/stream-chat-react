--- conflicted
+++ resolved
@@ -7,10 +7,6 @@
 import { MessageRepliesCountButton } from './MessageRepliesCountButton';
 
 import PropTypes from 'prop-types';
-<<<<<<< HEAD
-=======
-import dayjs from 'dayjs';
->>>>>>> a5e12cf1
 
 import { isOnlyEmojis, renderText } from '../utils';
 import { withTranslationContext } from '../context';
@@ -205,10 +201,10 @@
       threadList,
       handleOpenThread,
       t,
-      moment,
+      tDatetimeParser,
     } = this.props;
 
-    const when = dayjs(message.created_at).format('LT');
+    const when = tDatetimeParser(message.created_at).format('LT');
 
     const messageClasses = this.isMine()
       ? 'str-chat__message-commerce str-chat__message-commerce--left'
