/* eslint-disable jest-dom/prefer-to-have-class */
import React from 'react';
import { cleanup, fireEvent, render } from '@testing-library/react';
import '@testing-library/jest-dom';
import {
  emojiMockConfig,
  generateChannel,
  generateMessage,
  generateReaction,
  generateUser,
  getTestClientWithUser,
} from 'mock-builders';

import { ChannelContext } from '../../../context';
import { MessageCommerce } from '../MessageCommerce';
import { Avatar as AvatarMock } from '../../Avatar';
import { MML as MMLMock } from '../../MML';
import { MessageText as MessageTextMock } from '../MessageText';

jest.mock('../../Avatar', () => ({ Avatar: jest.fn(() => <div />) }));
jest.mock('../../MML', () => ({ MML: jest.fn(() => <div />) }));
jest.mock('../MessageText', () => ({ MessageText: jest.fn(() => <div />) }));

const alice = generateUser({ image: 'alice-avatar.jpg', name: 'alice' });
const bob = generateUser({ image: 'bob-avatar.jpg', name: 'bob' });
const openThreadMock = jest.fn();

async function renderMessageCommerce(message, props = {}, channelConfig = { replies: true }) {
  const channel = generateChannel({ getConfig: () => channelConfig });
  const client = await getTestClientWithUser(alice);
  return render(
    <ChannelContext.Provider
      value={{
        channel,
        client,
        emojiConfig: emojiMockConfig,
        openThread: openThreadMock,
      }}
    >
      <MessageCommerce
        getMessageActions={() => ['flag', 'mute', 'react', 'reply']}
        isMyMessage={() => true}
        message={message}
        {...props}
      />
    </ChannelContext.Provider>,
  );
}

function generateAliceMessage(messageOptions) {
  return generateMessage({
    user: alice,
    ...messageOptions,
  });
}

function generateBobMessage(messageOptions) {
  return generateMessage({
    user: bob,
    ...messageOptions,
  });
}

const pdfAttachment = {
  asset_url: 'file.pdf',
  type: 'file',
};

const imageAttachment = {
  image_url: 'image.jpg',
  type: 'image',
};

const messageCommerceWrapperTestId = 'message-commerce-wrapper';
const reactionListTestId = 'reaction-list';
const messageCommerceActionsTestId = 'message-reaction-action';

describe('<MessageCommerce />', () => {
  afterEach(cleanup);
  beforeEach(jest.clearAllMocks);

  it('should not render anything if message is of type message.read', async () => {
    const message = generateAliceMessage({ type: 'message.read' });
    const { container } = await renderMessageCommerce(message);
    expect(container).toBeEmptyDOMElement();
  });

  it('should not render anything if message is of type message.date', async () => {
    const message = generateAliceMessage({ type: 'message.date' });
    const { container } = await renderMessageCommerce(message);
    expect(container).toBeEmptyDOMElement();
  });

  it('should render deleted message with custom component when message was deleted and a custom delete message component was passed', async () => {
    const deletedMessage = generateAliceMessage({
      deleted_at: new Date('2019-12-10T03:24:00'),
    });
    const CustomMessageDeletedComponent = () => <p data-testid='custom-message-deleted'>Gone!</p>;
    const { getByTestId } = await renderMessageCommerce(deletedMessage, {
      MessageDeleted: CustomMessageDeletedComponent,
    });
    expect(getByTestId('custom-message-deleted')).toBeInTheDocument();
  });

  it('should render reaction list with custom component when one is given', async () => {
    const bobReaction = generateReaction({ type: 'cool-reaction', user: bob });
    const message = generateAliceMessage({
      latest_reactions: [bobReaction],
      text: undefined,
    });
    const CustomReactionsList = ({ reactions }) => (
      <ul data-testid='custom-reaction-list'>
        {reactions.map((reaction) => {
          if (reaction.type === 'cool-reaction') {
            return <li key={reaction.type + reaction.user_id}>:)</li>;
          }
          return <li key={reaction.type + reaction.user_id}>?</li>;
        })}
      </ul>
    );
    const { getByTestId } = await renderMessageCommerce(
      message,
      {
        ReactionsList: CustomReactionsList,
      },
      { reactions: true },
    );
    expect(getByTestId('custom-reaction-list')).toBeInTheDocument();
  });

  it('should render custom avatar component when one is given', async () => {
    const message = generateAliceMessage();
    const CustomAvatar = () => <div data-testid='custom-avatar'>Avatar</div>;
    const { getByTestId } = await renderMessageCommerce(message, {
      Avatar: CustomAvatar,
      groupStyles: ['bottom'],
    });
    expect(getByTestId('custom-avatar')).toBeInTheDocument();
  });

  it('should position message to the right if it is from current user', async () => {
    const message = generateAliceMessage();
    const { getByTestId } = await renderMessageCommerce(message);
    expect(getByTestId(messageCommerceWrapperTestId).className).toContain('--right');
  });

  it('should position message to the left if it is not from current user', async () => {
    const message = generateBobMessage();
    const { getByTestId } = await renderMessageCommerce(message, {
      isMyMessage: () => false,
    });
    expect(getByTestId(messageCommerceWrapperTestId).className).toContain('--left');
  });

  it('should set correct css class modifier if message has text', async () => {
    const message = generateAliceMessage({
      text: 'Some text will go on this message',
    });
    const { getByTestId } = await renderMessageCommerce(message);
    expect(getByTestId(messageCommerceWrapperTestId).className).toContain('--has-text');
  });

  it('should set correct css class modifier if message has not text', async () => {
    const message = generateAliceMessage({ text: undefined });
    const { getByTestId } = await renderMessageCommerce(message);
    expect(getByTestId(messageCommerceWrapperTestId).className).toContain('--has-no-text');
  });

  it('should set correct css class modifier if message has attachments', async () => {
    const message = generateAliceMessage({ attachments: [pdfAttachment] });
    const { getByTestId } = await renderMessageCommerce(message);
    expect(getByTestId(messageCommerceWrapperTestId).className).toContain('--has-attachment');
  });

<<<<<<< HEAD
  it('should set correct css class modifier if message has reactions', async () => {
    const bobReaction = generateReaction({ user: bob });
    const message = generateAliceMessage({
      latest_reactions: [bobReaction],
    });
    const { getByTestId } = await renderMessageCommerce(message);
    expect(getByTestId(messageCommerceWrapperTestId).className).toContain('--with-reactions');
  });

=======
>>>>>>> 87aa638e
  it('should not set css class modifier if reactions is disabled in channel config', async () => {
    const bobReaction = generateReaction({ user: bob });
    const message = generateAliceMessage({
      latest_reactions: [bobReaction],
    });
    const { getByTestId } = await renderMessageCommerce(message, {}, { reactions: false });
    expect(getByTestId(messageCommerceWrapperTestId).className).not.toContain('--with-reactions');
  });

  it.each([['top'], ['bottom'], ['middle'], ['single']])(
    "should set correct css class modifier when message's first group style is %s",
    async (modifier) => {
      const message = generateAliceMessage();
      const { getByTestId } = await renderMessageCommerce(message, {
        groupStyles: [modifier],
      });
      expect(getByTestId(messageCommerceWrapperTestId).className).toContain(modifier);
    },
  );

  it.each([
    ['should display', 'bottom', { shouldDisplay: true }],
    ['should display', 'single', { shouldDisplay: true }],
    ['should not display', 'top', { shouldDisplay: false }],
    ['should not display', 'middle', { shouldDisplay: false }],
  ])('%s user avatar when group style is %s', async (_, groupStyle, { shouldDisplay }) => {
    const message = generateAliceMessage();
    await renderMessageCommerce(message, {
      groupStyles: [groupStyle],
    });
    if (shouldDisplay) {
      expect(AvatarMock).toHaveBeenCalledWith(
        {
          image: alice.image,
          name: alice.name,
          onClick: expect.any(Function),
          onMouseOver: expect.any(Function),
          size: 32,
        },
        {},
      );
    } else {
      expect(AvatarMock).not.toHaveBeenCalled();
    }
  });

  it('should not show the reaction list if reactions disabled in channel config', async () => {
    const bobReaction = generateReaction({ user: bob });
    const message = generateAliceMessage({
      latest_reactions: [bobReaction],
      text: undefined,
    });
    const { queryByTestId } = await renderMessageCommerce(message, {}, { reactions: false });
    expect(queryByTestId(reactionListTestId)).not.toBeInTheDocument();
  });

  it('should show the reaction list when message has no text', async () => {
    const bobReaction = generateReaction({ user: bob });
    const message = generateAliceMessage({
      latest_reactions: [bobReaction],
      text: undefined,
    });
    const { getByTestId } = await renderMessageCommerce(message);
    expect(getByTestId(reactionListTestId)).toBeInTheDocument();
  });

  it('should render message actions when message has no text and channel has reactions enabled', async () => {
    const message = generateAliceMessage({ text: undefined });
    const { getByTestId } = await renderMessageCommerce(message, {}, { reactions: true });
    expect(getByTestId(messageCommerceActionsTestId)).toBeInTheDocument();
  });

  it('should not render message actions when message has no text and channel has reactions disabled', async () => {
    const message = generateAliceMessage({ text: undefined });
    const { queryByTestId } = await renderMessageCommerce(message, {}, { reactions: false });
    expect(queryByTestId(messageCommerceActionsTestId)).not.toBeInTheDocument();
  });

  it('should render MML', async () => {
    const mml = '<mml>text</mml>';
    const message = generateAliceMessage({ mml });
    await renderMessageCommerce(message);
    expect(MMLMock).toHaveBeenCalledWith(
      expect.objectContaining({ align: 'right', source: mml }),
      {},
    );
  });

  it('should render MML on left for others', async () => {
    const mml = '<mml>text</mml>';
    const message = generateBobMessage({ mml });
    await renderMessageCommerce(message, { isMyMessage: () => false });
    expect(MMLMock).toHaveBeenCalledWith(
      expect.objectContaining({ align: 'left', source: mml }),
      {},
    );
  });

  it.each([
    ['type', 'error'],
    ['type', 'system'],
    ['type', 'ephemeral'],
    ['status', 'sending'],
    ['status', 'failed'],
  ])('should not render message actions when message has %s %s', async (key, value) => {
    const message = generateAliceMessage({ [key]: value, text: undefined });
    const { queryByTestId } = await renderMessageCommerce(message, {
      reactions: true,
    });
    expect(queryByTestId(messageCommerceActionsTestId)).not.toBeInTheDocument();
  });

  it('should render non-image attachment components when message no text', async () => {
    const message = generateAliceMessage({
      attachments: [pdfAttachment, pdfAttachment, pdfAttachment],
      text: undefined,
    });
    const { queryAllByTestId } = await renderMessageCommerce(message);
    expect(queryAllByTestId('attachment-file')).toHaveLength(3);
  });

  it('should render image attachments in gallery when message has no text', async () => {
    const message = generateAliceMessage({
      attachments: [imageAttachment, imageAttachment, imageAttachment],
      text: undefined,
    });
    const { queryAllByTestId } = await renderMessageCommerce(message);
    expect(queryAllByTestId('gallery-image')).toHaveLength(3);
  });

  it('should render message text when message has text', async () => {
    const message = generateAliceMessage({ text: 'Hello' });
    await renderMessageCommerce(message);
    expect(MessageTextMock).toHaveBeenCalledWith(
      expect.objectContaining({
        customOptionProps: expect.objectContaining({
          displayActions: false,
          displayLeft: false,
          displayReplies: false,
          theme: 'commerce',
        }),
        customWrapperClass: 'str-chat__message-commerce-text',
        message,
        theme: 'commerce',
      }),
      {},
    );
  });

  it('should display reply count when message is not on thread list', async () => {
    const message = generateAliceMessage({
      reply_count: 1,
    });
    const { getByTestId } = await renderMessageCommerce(message);
    expect(getByTestId('replies-count-button')).toBeInTheDocument();
  });

  it('should open thread when message is not on a thread list and user click on the message replies count', async () => {
    const message = generateAliceMessage({
      reply_count: 1,
    });
    const { getByTestId } = await renderMessageCommerce(message, {
      handleOpenThread: openThreadMock,
    });
    expect(openThreadMock).not.toHaveBeenCalled();
    fireEvent.click(getByTestId('replies-count-button'));
    expect(openThreadMock).toHaveBeenCalledWith(
      expect.any(Object), // The Event object
    );
  });

  it('should display user name when message is not from current user', async () => {
    const message = generateBobMessage();
    const { getByText } = await renderMessageCommerce(message, {
      isMyMessage: () => false,
    });
    expect(getByText(bob.name)).toBeInTheDocument();
  });

  it("should display message's timestamp with time only format", async () => {
    const messageDate = new Date('2019-12-12T03:33:00');
    const message = generateAliceMessage({
      created_at: messageDate,
    });
    const { getByText } = await renderMessageCommerce(message);
    expect(getByText('3:33 AM')).toBeInTheDocument();
  });
});<|MERGE_RESOLUTION|>--- conflicted
+++ resolved
@@ -172,18 +172,6 @@
     expect(getByTestId(messageCommerceWrapperTestId).className).toContain('--has-attachment');
   });
 
-<<<<<<< HEAD
-  it('should set correct css class modifier if message has reactions', async () => {
-    const bobReaction = generateReaction({ user: bob });
-    const message = generateAliceMessage({
-      latest_reactions: [bobReaction],
-    });
-    const { getByTestId } = await renderMessageCommerce(message);
-    expect(getByTestId(messageCommerceWrapperTestId).className).toContain('--with-reactions');
-  });
-
-=======
->>>>>>> 87aa638e
   it('should not set css class modifier if reactions is disabled in channel config', async () => {
     const bobReaction = generateReaction({ user: bob });
     const message = generateAliceMessage({
