import { validateAndGetMessage } from '../utils';

<<<<<<< HEAD
import {
  StreamMessage,
  useChannelStateContext,
} from '../../../context/ChannelStateContext';
import { useChatContext } from '../../../context/ChatContext';
=======
import { StreamMessage, useChannelContext } from '../../../context/ChannelContext';
>>>>>>> 105d9d2f
import { useTranslationContext } from '../../../context/TranslationContext';

import type { UpdatedMessage } from 'stream-chat';

import type { MouseEventHandler } from '../types';

import type {
  DefaultAttachmentType,
  DefaultChannelType,
  DefaultCommandType,
  DefaultEventType,
  DefaultMessageType,
  DefaultReactionType,
  DefaultUserType,
} from '../../../../types/types';

export type PinEnabledUserRoles<T extends string = string> = Partial<Record<T, boolean>> & {
  admin?: boolean;
  anonymous?: boolean;
  channel_member?: boolean;
  channel_moderator?: boolean;
  guest?: boolean;
  member?: boolean;
  moderator?: boolean;
  owner?: boolean;
  user?: boolean;
};

export type PinPermissions<T extends string = string, U extends string = string> = Partial<
  Record<T, PinEnabledUserRoles<U>>
> & {
  commerce?: PinEnabledUserRoles<U>;
  gaming?: PinEnabledUserRoles<U>;
  livestream?: PinEnabledUserRoles<U>;
  messaging?: PinEnabledUserRoles<U>;
  team?: PinEnabledUserRoles<U>;
};

export type PinMessageNotifications<
  At extends DefaultAttachmentType = DefaultAttachmentType,
  Ch extends DefaultChannelType = DefaultChannelType,
  Co extends DefaultCommandType = DefaultCommandType,
  Ev extends DefaultEventType = DefaultEventType,
  Me extends DefaultMessageType = DefaultMessageType,
  Re extends DefaultReactionType = DefaultReactionType,
  Us extends DefaultUserType<Us> = DefaultUserType
> = {
  getErrorNotification?: (message: StreamMessage<At, Ch, Co, Ev, Me, Re, Us>) => string;
  notify?: (notificationText: string, type: 'success' | 'error') => void;
};

export const usePinHandler = <
  At extends DefaultAttachmentType = DefaultAttachmentType,
  Ch extends DefaultChannelType = DefaultChannelType,
  Co extends DefaultCommandType = DefaultCommandType,
  Ev extends DefaultEventType = DefaultEventType,
  Me extends DefaultMessageType = DefaultMessageType,
  Re extends DefaultReactionType = DefaultReactionType,
  Us extends DefaultUserType<Us> = DefaultUserType
>(
  message?: StreamMessage<At, Ch, Co, Ev, Me, Re, Us>,
  permissions?: PinPermissions,
  notifications: PinMessageNotifications<At, Ch, Co, Ev, Me, Re, Us> = {},
) => {
  const { getErrorNotification, notify } = notifications;

  const { channel } = useChannelStateContext<At, Ch, Co, Ev, Me, Re, Us>();
  const { client } = useChatContext<At, Ch, Co, Ev, Me, Re, Us>(); // TODO - fix breaking tests that result from pulling client from ChatContext
  const { t } = useTranslationContext();

  const canPin = () => {
    if (!client?.userID || !channel?.state || !permissions || !permissions[channel.type]) {
      return false;
    }

    const currentChannelPermissions = permissions[channel.type];
    const currentChannelMember = channel.state.members[client.userID];
    const currentChannelWatcher = channel.state.watchers[client.userID];

    if (
      currentChannelPermissions &&
      typeof client.user?.role === 'string' &&
      currentChannelPermissions[client.user.role]
    ) {
      return true;
    }

    if (
      currentChannelMember &&
      typeof currentChannelMember.role === 'string' &&
      currentChannelPermissions &&
      currentChannelPermissions[currentChannelMember.role]
    ) {
      return true;
    }

    if (
      currentChannelWatcher &&
      typeof currentChannelWatcher.role === 'string' &&
      currentChannelPermissions &&
      currentChannelPermissions[currentChannelWatcher.role]
    ) {
      return true;
    }

    return false;
  };

  const handlePin: MouseEventHandler = async (event) => {
    event.preventDefault();

    if (!message) return;

    if (!message.pinned) {
      try {
        await client.pinMessage(message as UpdatedMessage<At, Ch, Co, Me, Re, Us>);
      } catch (e) {
        const errorMessage =
          getErrorNotification && validateAndGetMessage(getErrorNotification, [message]);

        if (notify) notify(errorMessage || t('Error pinning message'), 'error');
      }
    } else {
      try {
        await client.unpinMessage(message as UpdatedMessage<At, Ch, Co, Me, Re, Us>);
      } catch (e) {
        const errorMessage =
          getErrorNotification && validateAndGetMessage(getErrorNotification, [message]);

        if (notify) notify(errorMessage || t('Error removing message pin'), 'error');
      }
    }
  };

  return { canPin: canPin(), handlePin };
};<|MERGE_RESOLUTION|>--- conflicted
+++ resolved
@@ -1,14 +1,7 @@
 import { validateAndGetMessage } from '../utils';
 
-<<<<<<< HEAD
-import {
-  StreamMessage,
-  useChannelStateContext,
-} from '../../../context/ChannelStateContext';
+import { StreamMessage, useChannelStateContext } from '../../../context/ChannelStateContext';
 import { useChatContext } from '../../../context/ChatContext';
-=======
-import { StreamMessage, useChannelContext } from '../../../context/ChannelContext';
->>>>>>> 105d9d2f
 import { useTranslationContext } from '../../../context/TranslationContext';
 
 import type { UpdatedMessage } from 'stream-chat';
