--- conflicted
+++ resolved
@@ -106,11 +106,8 @@
     PinIndicator = DefaultPinIndicator,
     ReactionsList = DefaultReactionsList,
     ReactionSelector = DefaultReactionSelector,
-<<<<<<< HEAD
     reactionSelectorRef,
-=======
     renderText = defaultRenderText,
->>>>>>> 3be20b3b
     threadList,
     setEditingState,
     showDetailedReactions,
