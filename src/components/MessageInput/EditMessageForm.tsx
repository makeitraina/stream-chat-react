--- conflicted
+++ resolved
@@ -55,15 +55,7 @@
     publishTypingEvent = true,
   } = props;
 
-  const { acceptedFiles, multipleUploads } = useChannelStateContext<
-    At,
-    Ch,
-    Co,
-    Ev,
-    Me,
-    Re,
-    Us
-  >();
+  const { acceptedFiles, multipleUploads } = useChannelStateContext<At, Ch, Co, Ev, Me, Re, Us>();
   const { t } = useTranslationContext();
 
   const messageInput = useMessageInput({
@@ -88,15 +80,8 @@
   return (
     <div className='str-chat__edit-message-form'>
       <ImageDropzone
-<<<<<<< HEAD
         accept={acceptedFiles}
-        disabled={
-          !messageInput.isUploadEnabled || messageInput.maxFilesLeft === 0
-        }
-=======
-        accept={channelContext.acceptedFiles}
         disabled={!messageInput.isUploadEnabled || messageInput.maxFilesLeft === 0}
->>>>>>> 105d9d2f
         handleFiles={messageInput.uploadNewFiles}
         maxNumberOfFiles={messageInput.maxFilesLeft}
         multiple={multipleUploads}
