import React, { Reducer, useCallback, useEffect, useMemo, useReducer, useRef } from 'react';
import { dataTransferItemsHaveFiles, dataTransferItemsToFiles, FileLike } from 'react-file-utils';
import {
  Attachment,
  CommandResponse,
  logChatPromiseExecution,
  MessageResponse,
  SendFileAPIResponse,
  UpdatedMessage,
  UserResponse,
} from 'stream-chat';

<<<<<<< HEAD
import { useChannelActionContext } from '../../../context/ChannelActionContext';
import {
  StreamMessage,
  useChannelStateContext,
} from '../../../context/ChannelStateContext';
=======
import { StreamMessage, useChannelContext } from '../../../context/ChannelContext';
>>>>>>> 105d9d2f
import { generateRandomId } from '../../../utils';

import type { BaseEmoji, EmojiData } from 'emoji-mart';

import type { MessageInputProps } from '../MessageInput';

import type {
  CustomTrigger,
  DefaultAttachmentType,
  DefaultChannelType,
  DefaultCommandType,
  DefaultEventType,
  DefaultMessageType,
  DefaultReactionType,
  DefaultUserType,
} from '../../../../types/types';

export type FileUpload = {
  file: {
    name: string;
    size?: number | string;
    type?: string;
    uri?: string;
  };
  id: string;
  state: 'finished' | 'failed' | 'uploading';
  url?: string;
};

export type ImageUpload = {
  file: {
    height?: number;
    name?: string;
    uri?: string;
    width?: number;
  };
  id: string;
  state: 'finished' | 'failed' | 'uploading';
  previewUri?: string;
  url?: string;
};

export type MessageInputState<
  At extends DefaultAttachmentType = DefaultAttachmentType,
  Us extends DefaultUserType<Us> = DefaultUserType
> = {
  attachments: Attachment<At>[];
  emojiPickerIsOpen: boolean;
  fileOrder: string[];
  fileUploads: { [id: string]: FileUpload };
  imageOrder: string[];
  imageUploads: {
    [id: string]: ImageUpload;
  };
  // ids of users mentioned in message
  mentioned_users: UserResponse<Us>[];
  numberOfUploads: number;
  text: string;
};

type SetEmojiPickerIsOpenAction = {
  type: 'setEmojiPickerIsOpen';
  value: boolean;
};
type SetTextAction = {
  getNewText: (currentStateText: string) => string;
  type: 'setText';
};
type ClearAction = {
  type: 'clear';
};
type SetImageUploadAction = {
  id: string;
  type: 'setImageUpload';
  file?: File | FileLike;
  previewUri?: string;
  state?: string;
  url?: string;
};
type SetFileUploadAction = {
  id: string;
  type: 'setFileUpload';
  file?: File;
  state?: string;
  url?: string;
};
type RemoveImageUploadAction = {
  id: string;
  type: 'removeImageUpload';
};
type RemoveFileUploadAction = {
  id: string;
  type: 'removeFileUpload';
};
type ReduceNumberOfUploadsAction = {
  type: 'reduceNumberOfUploads';
};
type AddMentionedUserAction<Us extends DefaultUserType<Us> = DefaultUserType> = {
  type: 'addMentionedUser';
  user: UserResponse<Us>;
};

export type MessageInputReducerAction<Us extends DefaultUserType<Us> = DefaultUserType> =
  | SetEmojiPickerIsOpenAction
  | SetTextAction
  | ClearAction
  | SetImageUploadAction
  | SetFileUploadAction
  | RemoveImageUploadAction
  | RemoveFileUploadAction
  | ReduceNumberOfUploadsAction
  | AddMentionedUserAction<Us>;

export type MessageInputHookProps<
  Co extends DefaultCommandType = DefaultCommandType,
  Us extends DefaultUserType<Us> = DefaultUserType
> = {
  closeEmojiPicker: React.MouseEventHandler<HTMLButtonElement>;
  emojiPickerRef: React.MutableRefObject<HTMLDivElement | null>;
  getCommands: () => CommandResponse<Co>[] | undefined;
  getUsers: () => (UserResponse<Us> | undefined)[];
  handleChange: React.ChangeEventHandler<HTMLTextAreaElement>;
  handleEmojiKeyDown: React.KeyboardEventHandler<HTMLSpanElement>;
  handleSubmit: React.FormEventHandler<HTMLFormElement>;
  insertText: (textToInsert: string) => void;
  isUploadEnabled: boolean;
  maxFilesLeft: number;
  onPaste: (event: React.ClipboardEvent<HTMLTextAreaElement>) => void;
  onSelectEmoji: (emoji: EmojiData) => void;
  onSelectItem: (item: UserResponse<Us>) => void;
  openEmojiPicker: React.MouseEventHandler<HTMLSpanElement>;
  removeFile: (id: string) => void;
  removeImage: (id: string) => void;
  textareaRef: React.MutableRefObject<HTMLTextAreaElement | undefined>;
  uploadFile: (id: string) => void;
  uploadImage: (id: string) => void;
  uploadNewFiles(files: FileList | File[]): void;
};

/**
 * Get attachment type from MIME type
 */
const getAttachmentTypeFromMime = (mime: string) => {
  if (mime.includes('video/')) return 'media';
  if (mime.includes('audio/')) return 'audio';
  return 'file';
};

const apiMaxNumberOfFiles = 10;
const emptyFileUploads: Record<string, FileUpload> = {};
const emptyImageUploads: Record<string, ImageUpload> = {};

/**
 * Initializes the state. Empty if the message prop is falsy.
 */
const initState = <
  At extends DefaultAttachmentType = DefaultAttachmentType,
  Ch extends DefaultChannelType = DefaultChannelType,
  Co extends DefaultCommandType = DefaultCommandType,
  Ev extends DefaultEventType = DefaultEventType,
  Me extends DefaultMessageType = DefaultMessageType,
  Re extends DefaultReactionType = DefaultReactionType,
  Us extends DefaultUserType<Us> = DefaultUserType
>(
  message?: StreamMessage<At, Ch, Co, Ev, Me, Re, Us>,
): MessageInputState<At, Us> => {
  if (!message) {
    return {
      attachments: [],
      emojiPickerIsOpen: false,
      fileOrder: [],
      fileUploads: { ...emptyFileUploads },
      imageOrder: [],
      imageUploads: { ...emptyImageUploads },
      mentioned_users: [],
      numberOfUploads: 0,
      text: '',
    };
  }

  // if message prop is defined, get image uploads, file uploads, text, etc. from it
  const imageUploads =
    message.attachments
      ?.filter(({ type }) => type === 'image')
      .reduce((acc, attachment) => {
        const id = generateRandomId();
        acc[id] = {
          file: {
            name: attachment.fallback,
          },
          id,
          state: 'finished',
          url: attachment.image_url,
        };
        return acc;
      }, {} as Record<string, ImageUpload>) || {};
  const imageOrder = Object.keys(imageUploads);

  const fileUploads =
    message.attachments
      ?.filter(({ type }) => type === 'file')
      .reduce((acc, attachment) => {
        const id = generateRandomId();
        acc[id] = {
          file: {
            name: attachment.title || '',
            size: attachment.file_size,
            type: attachment.mime_type,
          },
          id,
          state: 'finished',
          url: attachment.asset_url,
        };
        return acc;
      }, {} as Record<string, FileUpload>) || {};
  const fileOrder = Object.keys(fileUploads);

  const numberOfUploads = fileOrder.length + imageOrder.length;

  const attachments =
    message.attachments?.filter(({ type }) => type !== 'file' && type !== 'image') || [];

  const mentioned_users = message.mentioned_users || [];

  return {
    attachments,
    emojiPickerIsOpen: false,
    fileOrder,
    fileUploads,
    imageOrder,
    imageUploads,
    mentioned_users,
    numberOfUploads,
    text: message.text || '',
  };
};

/**
 * MessageInput state reducer
 */
const messageInputReducer = <
  At extends DefaultAttachmentType = DefaultAttachmentType,
  Us extends DefaultUserType<Us> = DefaultUserType
>(
  state: MessageInputState<At, Us>,
  action: MessageInputReducerAction<Us>,
) => {
  switch (action.type) {
    case 'setEmojiPickerIsOpen':
      return { ...state, emojiPickerIsOpen: action.value };
    case 'setText':
      return { ...state, text: action.getNewText(state.text) };
    case 'clear':
      return {
        attachments: [],
        emojiPickerIsOpen: false,
        fileOrder: [],
        fileUploads: { ...emptyFileUploads },
        imageOrder: [],
        imageUploads: { ...emptyImageUploads },
        mentioned_users: [],
        numberOfUploads: 0,
        text: '',
      };
    case 'setImageUpload': {
      const imageAlreadyExists = state.imageUploads[action.id];
      if (!imageAlreadyExists && !action.file) return state;
      const imageOrder = imageAlreadyExists ? state.imageOrder : state.imageOrder.concat(action.id);
      const newUploadFields = { ...action } as Partial<SetImageUploadAction>;
      delete newUploadFields.type;
      return {
        ...state,
        imageOrder,
        imageUploads: {
          ...state.imageUploads,
          [action.id]: { ...state.imageUploads[action.id], ...newUploadFields },
        },
        numberOfUploads: imageAlreadyExists ? state.numberOfUploads : state.numberOfUploads + 1,
      };
    }
    case 'setFileUpload': {
      const fileAlreadyExists = state.fileUploads[action.id];
      if (!fileAlreadyExists && !action.file) return state;
      const fileOrder = fileAlreadyExists ? state.fileOrder : state.fileOrder.concat(action.id);
      const newUploadFields = { ...action } as Partial<SetFileUploadAction>;
      delete newUploadFields.type;
      return {
        ...state,
        fileOrder,
        fileUploads: {
          ...state.fileUploads,
          [action.id]: { ...state.fileUploads[action.id], ...newUploadFields },
        },
        numberOfUploads: fileAlreadyExists ? state.numberOfUploads : state.numberOfUploads + 1,
      };
    }
    case 'removeImageUpload': {
      if (!state.imageUploads[action.id]) return state; // cannot remove anything
      const newImageUploads = { ...state.imageUploads };
      delete newImageUploads[action.id];
      return {
        ...state,
        imageOrder: state.imageOrder.filter((_id) => _id !== action.id),
        imageUploads: newImageUploads,
        numberOfUploads: state.numberOfUploads - 1,
      };
    }
    case 'removeFileUpload': {
      if (!state.fileUploads[action.id]) return state; // cannot remove anything
      const newFileUploads = { ...state.fileUploads };
      delete newFileUploads[action.id];
      return {
        ...state,
        fileOrder: state.fileOrder.filter((_id) => _id !== action.id),
        fileUploads: newFileUploads,
        numberOfUploads: state.numberOfUploads - 1,
      };
    }
    case 'reduceNumberOfUploads': // TODO: figure out if we can just use uploadOrder instead
      return { ...state, numberOfUploads: state.numberOfUploads - 1 };
    case 'addMentionedUser':
      return {
        ...state,
        mentioned_users: state.mentioned_users.concat(action.user),
      };
    default:
      return state;
  }
};

/**
 * hook for MessageInput state
 */
export const useMessageInput = <
  At extends DefaultAttachmentType = DefaultAttachmentType,
  Ch extends DefaultChannelType = DefaultChannelType,
  Co extends DefaultCommandType = DefaultCommandType,
  Ev extends DefaultEventType = DefaultEventType,
  Me extends DefaultMessageType = DefaultMessageType,
  Re extends DefaultReactionType = DefaultReactionType,
  Us extends DefaultUserType<Us> = DefaultUserType,
  V extends CustomTrigger = CustomTrigger
>(
  props: MessageInputProps<At, Ch, Co, Ev, Me, Re, Us, V>,
): MessageInputState<At, Us> & MessageInputHookProps<Co, Us> => {
  const {
    additionalTextareaProps,
    clearEditingState,
    doFileUploadRequest,
    doImageUploadRequest,
    errorHandler,
    focus,
    message,
    noFiles,
    overrideSubmitHandler,
    parent,
    publishTypingEvent,
  } = props;

  const { editMessage, sendMessage } = useChannelActionContext<
    At,
    Ch,
    Co,
    Ev,
    Me,
    Re,
    Us
  >();
  const { channel, maxNumberOfFiles, multipleUploads } = useChannelStateContext<
    At,
    Ch,
    Co,
    Ev,
    Me,
    Re,
    Us
  >();

  const [state, dispatch] = useReducer(
    messageInputReducer as Reducer<MessageInputState<At, Us>, MessageInputReducerAction<Us>>,
    message,
    initState,
  );

  const {
    attachments,
    fileOrder,
    fileUploads,
    imageOrder,
    imageUploads,
    mentioned_users,
    numberOfUploads,
    text,
  } = state;

  const emojiPickerRef = useRef<HTMLDivElement>(null);
  const textareaRef = useRef<HTMLTextAreaElement>();

  // Focus
  useEffect(() => {
    if (focus && textareaRef.current) {
      textareaRef.current.focus();
    }
  }, [focus]);

  // Text + cursor position
  const newCursorPosition = useRef<number>();

  const insertText = useCallback(
    (textToInsert: string) => {
      const { maxLength } = additionalTextareaProps || {};

      if (!textareaRef.current) {
        dispatch({
          getNewText: (text) => {
            const updatedText = text + textToInsert;
            if (maxLength && updatedText.length > maxLength) {
              return updatedText.slice(0, maxLength);
            }
            return updatedText;
          },
          type: 'setText',
        });
        return;
      }

      const { selectionEnd, selectionStart } = textareaRef.current;
      newCursorPosition.current = selectionStart + textToInsert.length;

      dispatch({
        getNewText: (prevText) => {
          const updatedText =
            prevText.slice(0, selectionStart) + textToInsert + prevText.slice(selectionEnd);

          if (maxLength && updatedText.length > maxLength) {
            return updatedText.slice(0, maxLength);
          }

          return updatedText;
        },
        type: 'setText',
      });
    },
    [additionalTextareaProps, newCursorPosition, textareaRef],
  );

  useEffect(() => {
    const textareaElement = textareaRef.current;
    if (textareaElement && newCursorPosition.current !== undefined) {
      textareaElement.selectionStart = newCursorPosition.current;
      textareaElement.selectionEnd = newCursorPosition.current;
      newCursorPosition.current = undefined;
    }
  }, [text, newCursorPosition]);

  const handleChange: React.ChangeEventHandler<HTMLTextAreaElement> = useCallback(
    (event) => {
      event.preventDefault();
      if (!event || !event.target) {
        return;
      }

      const newText = event.target.value;
      dispatch({
        getNewText: () => newText,
        type: 'setText',
      });
      if (publishTypingEvent && newText && channel) {
        logChatPromiseExecution(channel.keystroke(parent?.id), 'start typing event');
      }
    },
    [channel, parent, publishTypingEvent],
  );

  // Emoji

  const closeEmojiPicker = useCallback(
    (event: MouseEvent) => {
      if (emojiPickerRef.current && !emojiPickerRef.current.contains(event.target as Node)) {
        dispatch({
          type: 'setEmojiPickerIsOpen',
          value: false,
        });
      }
    },
    [emojiPickerRef],
  );

  const openEmojiPicker: React.MouseEventHandler<HTMLSpanElement> = useCallback((event) => {
    dispatch({
      type: 'setEmojiPickerIsOpen',
      value: true,
    });

    // Prevent event from bubbling to document, so the close handler is never called for this event
    event.stopPropagation();
  }, []);

  const handleEmojiKeyDown: React.KeyboardEventHandler<HTMLSpanElement> = (event) => {
    if (event.key === ' ' || event.key === 'Enter' || event.key === 'Spacebar') {
      event.preventDefault();
      /**
       * TODO: fix the below at some point because this type casting is wrong
       * and just forced to not have warnings currently with the unknown casting
       */
      openEmojiPicker((event as unknown) as React.MouseEvent<HTMLSpanElement, MouseEvent>);
    }
  };

  const handleEmojiEscape = (event: KeyboardEvent) => {
    if (event.key === 'Escape') {
      dispatch({
        type: 'setEmojiPickerIsOpen',
        value: false,
      });
    }
  };

  useEffect(() => {
    if (state.emojiPickerIsOpen) {
      document.addEventListener('click', closeEmojiPicker, false);
      document.addEventListener('keydown', handleEmojiEscape);
    }
    return () => {
      document.removeEventListener('click', closeEmojiPicker, false);
      document.removeEventListener('keydown', handleEmojiEscape);
    };
  }, [closeEmojiPicker, state.emojiPickerIsOpen]);

  const onSelectEmoji = useCallback((emoji: EmojiData) => insertText((emoji as BaseEmoji).native), [
    insertText,
  ]);

  // Commands / mentions

  const getCommands = useCallback(() => channel?.getConfig?.()?.commands, [channel]);

  const getUsers = useCallback(() => {
    if (!channel) return [];
    return [
      ...Object.values(channel.state.members).map(({ user }) => user),
      ...Object.values(channel.state.watchers),
    ].filter(
      (_user, index, self) => self.findIndex((user) => user?.id === _user?.id) === index, // filter out non-unique ids
    );
  }, [channel]);

  const onSelectItem = useCallback((item: UserResponse<Us>) => {
    dispatch({ type: 'addMentionedUser', user: item });
  }, []);

  // Submitting

  const getAttachmentsFromUploads = useCallback(() => {
    const imageAttachments = imageOrder
      .map((id) => imageUploads[id])
      .filter((upload) => upload.state !== 'failed')
      .filter((
        { id, url },
        _,
        self, // filter out duplicates based on url
      ) => self.every((upload) => upload.id === id || upload.url !== url))
      .map(
        (upload) =>
          ({
            fallback: upload.file.name,
            image_url: upload.url,
            type: 'image',
          } as Attachment<At>),
      );

    const fileAttachments = fileOrder
      .map((id) => fileUploads[id])
      .filter((upload) => upload.state !== 'failed')
      .map(
        (upload) =>
          ({
            asset_url: upload.url,
            file_size: upload.file.size,
            mime_type: upload.file.type,
            title: upload.file.name,
            type: getAttachmentTypeFromMime(upload.file.type || ''),
          } as Attachment<At>),
      );

    return [
      ...attachments, // from state
      ...imageAttachments,
      ...fileAttachments,
    ];
  }, [imageOrder, imageUploads, fileOrder, fileUploads, attachments]);

  const handleSubmit: React.FormEventHandler<HTMLFormElement> = (event) => {
    event.preventDefault();
    const trimmedMessage = text.trim();
    const isEmptyMessage =
      trimmedMessage === '' ||
      trimmedMessage === '>' ||
      trimmedMessage === '``````' ||
      trimmedMessage === '``' ||
      trimmedMessage === '**' ||
      trimmedMessage === '____' ||
      trimmedMessage === '__' ||
      trimmedMessage === '****';
    if (isEmptyMessage && numberOfUploads === 0) {
      return;
    }
    // the channel component handles the actual sending of the message
    const someAttachmentsUploading =
      Object.values(imageUploads).some((upload) => upload.state === 'uploading') ||
      Object.values(fileUploads).some((upload) => upload.state === 'uploading');
    if (someAttachmentsUploading) {
      // TODO: show error to user that they should wait until image is uploaded
      return;
    }

    const newAttachments = getAttachmentsFromUploads();

    // Instead of checking if a user is still mentioned every time the text changes,
    // just filter out non-mentioned users before submit, which is cheaper
    // and allows users to easily undo any accidental deletion
    const actualMentionedUsers = Array.from(
      new Set(
        mentioned_users.filter(
          ({ id, name }) => text.includes(`@${id}`) || text.includes(`@${name}`),
        ),
      ),
    );

    const updatedMessage = {
      attachments: newAttachments,
      mentioned_users: actualMentionedUsers,
      text,
    };

    if (!!message && editMessage) {
      // TODO: Remove this line and show an error when submit fails
      if (clearEditingState) {
        clearEditingState();
      }

      const updateMessagePromise = editMessage(({
        ...updatedMessage,
        id: message.id,
      } as unknown) as UpdatedMessage<At, Ch, Co, Me, Re, Us>).then(clearEditingState);

      logChatPromiseExecution(updateMessagePromise, 'update message');
      dispatch({ type: 'clear' });
    } else if (overrideSubmitHandler && channel) {
      overrideSubmitHandler(
        {
          ...updatedMessage,
          parent,
        },
        channel.cid,
      );
      dispatch({ type: 'clear' });
    } else if (sendMessage) {
      const sendMessagePromise = sendMessage({
        ...updatedMessage,
        parent: parent as MessageResponse<At, Ch, Co, Me, Re, Us>,
      });
      logChatPromiseExecution(sendMessagePromise, 'send message');
      dispatch({ type: 'clear' });
    }
    if (channel && publishTypingEvent) logChatPromiseExecution(channel.stopTyping(), 'stop typing');
  };

  // Attachments

  // Files

  const uploadFile = useCallback((id) => {
    dispatch({ id, state: 'uploading', type: 'setFileUpload' });
  }, []);

  const removeFile = useCallback((id) => {
    // TODO: cancel upload if still uploading
    dispatch({ id, type: 'removeFileUpload' });
  }, []);

  useEffect(() => {
    (async () => {
      if (!channel) return;
      const upload = Object.values(fileUploads).find(
        (fileUpload) => fileUpload.state === 'uploading' && fileUpload.file,
      );
      if (!upload) return;

      const { file, id } = upload;
      /** @type FileUploadAPIResponse */
      let response;
      try {
        if (doFileUploadRequest) {
          response = await doFileUploadRequest(file, channel);
        } else {
          response = await channel.sendFile(file as File);
        }
      } catch (error) {
        console.warn(error);
        let alreadyRemoved = false;

        dispatch({ type: 'reduceNumberOfUploads' });
        if (!fileUploads[id]) {
          alreadyRemoved = true;
        } else {
          dispatch({ id, state: 'failed', type: 'setFileUpload' });
        }
        if (!alreadyRemoved && errorHandler) {
          // TODO: verify if the parameters passed to the error handler actually make sense
          errorHandler(error, 'upload-file', file);
        }
        return;
      }

      // If doImageUploadRequest returns any falsy value, then don't create the upload preview.
      // This is for the case if someone wants to handle failure on app level.
      if (!response) {
        removeFile(id);
        return;
      }

      dispatch({
        id,
        state: 'finished',
        type: 'setFileUpload',
        url: response.file,
      });
    })();
  }, [fileUploads, channel, doFileUploadRequest, errorHandler, removeFile]);

  // Images

  const removeImage = useCallback((id) => {
    dispatch({ id, type: 'removeImageUpload' });
    // TODO: cancel upload if still uploading
  }, []);

  const uploadImage = useCallback(
    async (id) => {
      const img = imageUploads[id];
      if (!img || !channel) return;
      const { file } = img;
      if (img.state !== 'uploading') {
        dispatch({ id, state: 'uploading', type: 'setImageUpload' });
      }
      let response: SendFileAPIResponse;
      try {
        if (doImageUploadRequest) {
          response = await doImageUploadRequest(file, channel);
        } else {
          response = await channel.sendImage(file as File);
        }
      } catch (error) {
        console.warn(error);
        let alreadyRemoved = false;
        dispatch({ type: 'reduceNumberOfUploads' });
        if (!imageUploads[id]) {
          alreadyRemoved = true;
        } else {
          dispatch({ id, state: 'failed', type: 'setImageUpload' });
        }
        if (!alreadyRemoved && errorHandler) {
          // TODO: verify if the parameters passed to the error handler actually make sense
          errorHandler(error, 'upload-image', {
            ...file,
            id,
          });
        }
        return;
      }

      // If doImageUploadRequest returns any falsy value, then don't create the upload preview.
      // This is for the case if someone wants to handle failure on app level.
      if (!response) {
        removeImage(id);
        return;
      }

      dispatch({
        id,
        state: 'finished',
        type: 'setImageUpload',
        url: response.file,
      });
    },
    [imageUploads, channel, doImageUploadRequest, errorHandler, removeImage],
  );

  useEffect(() => {
    if (FileReader) {
      const upload = Object.values(imageUploads).find(
        (imageUpload) =>
          imageUpload.state === 'uploading' && !!imageUpload.file && !imageUpload.previewUri,
      );
      if (upload) {
        const { file, id } = upload;
        // TODO: Possibly use URL.createObjectURL instead. However, then we need
        // to release the previews when not used anymore though.
        const reader = new FileReader();
        reader.onload = (event) => {
          if (typeof event.target?.result !== 'string') return;
          dispatch({
            id,
            previewUri: event.target.result,
            type: 'setImageUpload',
          });
        };
        reader.readAsDataURL(file as Blob);
        uploadImage(id);
        return () => {
          reader.onload = null;
        };
      }
    }
    return;
  }, [imageUploads, uploadImage]);

  // Number of files that the user can still add. Should never be more than the amount allowed by the API.
  // If multipleUploads is false, we only want to allow a single upload.
  const maxFilesAllowed = useMemo(
    () => (!multipleUploads ? 1 : maxNumberOfFiles || apiMaxNumberOfFiles),
    [maxNumberOfFiles, multipleUploads],
  );

  // return !multipleUploads ? 1 : maxNumberOfFiles || apiMaxNumberOfFiles;
  const maxFilesLeft = maxFilesAllowed - numberOfUploads;

  const uploadNewFiles = useCallback(
    (files: FileList | File[] | FileLike[]) => {
      Array.from(files)
        .slice(0, maxFilesLeft)
        .forEach((file) => {
          const id = generateRandomId();
          if (
            file.type.startsWith('image/') &&
            !file.type.endsWith('.photoshop') // photoshop files begin with 'image/'
          ) {
            dispatch({ file, id, state: 'uploading', type: 'setImageUpload' });
          } else if (file instanceof File && !noFiles) {
            dispatch({ file, id, state: 'uploading', type: 'setFileUpload' });
          }
        });
    },
    [maxFilesLeft, noFiles],
  );

  const onPaste = useCallback(
    (clipboardEvent: React.ClipboardEvent<HTMLTextAreaElement>) => {
      (async (event) => {
        // TODO: Move this handler to package with ImageDropzone
        const { items } = event.clipboardData;
        if (!dataTransferItemsHaveFiles(Array.from(items))) return;

        event.preventDefault();
        // Get a promise for the plain text in case no files are
        // found. This needs to be done here because chrome cleans
        // up the DataTransferItems after resolving of a promise.
        let plainTextPromise: Promise<string> | undefined = undefined;
        for (let i = 0; i < items.length; i++) {
          const item = items[i];
          if (item.kind === 'string' && item.type === 'text/plain') {
            plainTextPromise = new Promise((resolve) => {
              item.getAsString((string) => {
                resolve(string);
              });
            });
            break;
          }
        }

        const fileLikes = await dataTransferItemsToFiles(Array.from(items));
        if (fileLikes.length) {
          uploadNewFiles(fileLikes);
          return;
        }

        // fallback to regular text paste
        if (plainTextPromise) {
          const pastedText = await plainTextPromise;
          insertText(pastedText);
        }
      })(clipboardEvent);
    },
    [insertText, uploadNewFiles],
  );

  const isUploadEnabled = channel?.getConfig?.()?.uploads !== false;

  return {
    ...state,
    /**
     * TODO: fix the below at some point because this type casting is wrong
     * and just forced to not have warnings currently with the unknown casting
     */
    closeEmojiPicker: (closeEmojiPicker as unknown) as React.MouseEventHandler<HTMLSpanElement>,
    emojiPickerRef,
    getCommands,
    getUsers,
    handleChange,
    handleEmojiKeyDown,
    handleSubmit,
    insertText,
    isUploadEnabled,
    maxFilesLeft,
    onPaste,
    onSelectEmoji,
    onSelectItem,
    openEmojiPicker,
    removeFile,
    removeImage,
    textareaRef,
    uploadFile,
    uploadImage,
    uploadNewFiles,
  };
};<|MERGE_RESOLUTION|>--- conflicted
+++ resolved
@@ -10,15 +10,8 @@
   UserResponse,
 } from 'stream-chat';
 
-<<<<<<< HEAD
 import { useChannelActionContext } from '../../../context/ChannelActionContext';
-import {
-  StreamMessage,
-  useChannelStateContext,
-} from '../../../context/ChannelStateContext';
-=======
-import { StreamMessage, useChannelContext } from '../../../context/ChannelContext';
->>>>>>> 105d9d2f
+import { StreamMessage, useChannelStateContext } from '../../../context/ChannelStateContext';
 import { generateRandomId } from '../../../utils';
 
 import type { BaseEmoji, EmojiData } from 'emoji-mart';
@@ -378,15 +371,7 @@
     publishTypingEvent,
   } = props;
 
-  const { editMessage, sendMessage } = useChannelActionContext<
-    At,
-    Ch,
-    Co,
-    Ev,
-    Me,
-    Re,
-    Us
-  >();
+  const { editMessage, sendMessage } = useChannelActionContext<At, Ch, Co, Ev, Me, Re, Us>();
   const { channel, maxNumberOfFiles, multipleUploads } = useChannelStateContext<
     At,
     Ch,
