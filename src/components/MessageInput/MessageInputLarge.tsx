--- conflicted
+++ resolved
@@ -63,15 +63,7 @@
     SuggestionList,
   } = props;
 
-<<<<<<< HEAD
-  const {
-    acceptedFiles,
-    multipleUploads,
-    watcher_count,
-  } = useChannelStateContext<At, Ch, Co, Ev, Me, Re, Us>();
-  const { client } = useChatContext<At, Ch, Co, Ev, Me, Re, Us>();
-=======
-  const { acceptedFiles, client, multipleUploads, typing, watcher_count } = useChannelContext<
+  const { acceptedFiles, multipleUploads, watcher_count } = useChannelStateContext<
     At,
     Ch,
     Co,
@@ -80,7 +72,7 @@
     Re,
     Us
   >();
->>>>>>> 105d9d2f
+  const { client } = useChatContext<At, Ch, Co, Ev, Me, Re, Us>();
   const { t } = useTranslationContext();
   const { typing } = useTypingContext<At, Ch, Co, Ev, Me, Re, Us>();
 
