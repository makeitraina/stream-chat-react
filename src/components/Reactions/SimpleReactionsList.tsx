import React, { useState } from 'react';

import { getStrippedEmojiData } from '../Channel/emojiData';

import {
  MinimalEmoji,
  useChannelStateContext,
} from '../../context/ChannelStateContext';
import { useComponentContext } from '../../context/ComponentContext';

import type { ReactionResponse } from 'stream-chat';

import type {
  DefaultAttachmentType,
  DefaultChannelType,
  DefaultCommandType,
  DefaultEventType,
  DefaultMessageType,
  DefaultReactionType,
  DefaultUserType,
} from '../../../types/types';

export type SimpleReactionsListProps<
  Re extends DefaultReactionType = DefaultReactionType,
  Us extends DefaultUserType<Us> = DefaultUserType
> = {
  /**
   * Handler to set/unset reaction on message.
   *
   * @param type e.g. 'like' | 'love' | 'haha' | 'wow' | 'sad' | 'angry'
   * */
  handleReaction: (
    reactionType: string,
    event: React.MouseEvent<HTMLElement, MouseEvent>,
  ) => Promise<void>;
  /** Object/map of reaction id/type (e.g. 'like' | 'love' | 'haha' | 'wow' | 'sad' | 'angry') vs count */
  reaction_counts?: { [key: string]: number };
  /** Provide a list of reaction options [{id: 'angry', emoji: 'angry'}] */
  reactionOptions?: MinimalEmoji[];
  reactions?: ReactionResponse<Re, Us>[];
};

const UnMemoizedSimpleReactionsList = <
  At extends DefaultAttachmentType = DefaultAttachmentType,
  Ch extends DefaultChannelType = DefaultChannelType,
  Co extends DefaultCommandType = DefaultCommandType,
  Ev extends DefaultEventType = DefaultEventType,
  Me extends DefaultMessageType = DefaultMessageType,
  Re extends DefaultReactionType = DefaultReactionType,
  Us extends DefaultUserType<Us> = DefaultUserType
>(
  props: SimpleReactionsListProps<Re, Us>,
) => {
  const {
    handleReaction,
    reaction_counts,
    reactionOptions: reactionOptionsProp,
    reactions,
  } = props;

  const { emojiConfig } = useChannelStateContext<At, Ch, Co, Ev, Me, Re, Us>();
  const { Emoji } = useComponentContext<At, Ch, Co, Ev, Me, Re, Us>();

<<<<<<< HEAD
  const { defaultMinimalEmojis, emojiData: defaultEmojiData, emojiSetDef } =
=======
  const { defaultMinimalEmojis, Emoji, emojiData: defaultEmojiData, emojiSetDef } =
>>>>>>> 105d9d2f
    emojiConfig || {};

  const [tooltipReactionType, setTooltipReactionType] = useState<string | undefined>(undefined);

  const emojiData = getStrippedEmojiData(defaultEmojiData);

  const reactionOptions = reactionOptionsProp || defaultMinimalEmojis || [];

  if (!reactions || reactions.length === 0) {
    return null;
  }

  const getUsersPerReactionType = (type?: string) =>
    reactions
      ?.map((reaction) => {
        if (reaction.type === type) {
          return reaction.user?.name || reaction.user?.id;
        }
        return null;
      })
      .filter(Boolean);

  const getTotalReactionCount = () =>
    Object.values(reaction_counts || {}).reduce((total, count) => total + count, 0);

  const getReactionTypes = () => {
    if (!reactions) return [];
    const allTypes = new Set(reactions.map(({ type }) => type));

    return Array.from(allTypes);
  };

  const getOptionForType = (type: string) => reactionOptions.find((option) => option.id === type);

  return (
    <ul
      className='str-chat__simple-reactions-list'
      data-testid='simple-reaction-list'
      onMouseLeave={() => setTooltipReactionType(undefined)}
    >
      {getReactionTypes().map((reactionType, i) => {
        const emojiDefinition = getOptionForType(reactionType);
        return emojiDefinition ? (
          <li
            className='str-chat__simple-reactions-list-item'
            key={`${emojiDefinition?.id}-${i}`}
            onClick={(event) => handleReaction(reactionType, event)}
          >
            <span onMouseEnter={() => setTooltipReactionType(reactionType)}>
              {Emoji && (
                <Emoji
                  // @ts-expect-error
                  emoji={emojiDefinition}
                  {...emojiSetDef}
                  // @ts-expect-error
                  data={emojiData}
                  size={13}
                />
              )}
              &nbsp;
            </span>
            {tooltipReactionType === getOptionForType(reactionType)?.id && (
              <div className='str-chat__simple-reactions-list-tooltip'>
                <div className='arrow' />
                {getUsersPerReactionType(tooltipReactionType)?.join(', ')}
              </div>
            )}
          </li>
        ) : null;
      })}
      {reactions?.length !== 0 && (
        <li className='str-chat__simple-reactions-list-item--last-number'>
          {getTotalReactionCount()}
        </li>
      )}
    </ul>
  );
};

export const SimpleReactionsList = React.memo(
  UnMemoizedSimpleReactionsList,
) as typeof UnMemoizedSimpleReactionsList;<|MERGE_RESOLUTION|>--- conflicted
+++ resolved
@@ -2,10 +2,7 @@
 
 import { getStrippedEmojiData } from '../Channel/emojiData';
 
-import {
-  MinimalEmoji,
-  useChannelStateContext,
-} from '../../context/ChannelStateContext';
+import { MinimalEmoji, useChannelStateContext } from '../../context/ChannelStateContext';
 import { useComponentContext } from '../../context/ComponentContext';
 
 import type { ReactionResponse } from 'stream-chat';
@@ -61,12 +58,7 @@
   const { emojiConfig } = useChannelStateContext<At, Ch, Co, Ev, Me, Re, Us>();
   const { Emoji } = useComponentContext<At, Ch, Co, Ev, Me, Re, Us>();
 
-<<<<<<< HEAD
-  const { defaultMinimalEmojis, emojiData: defaultEmojiData, emojiSetDef } =
-=======
-  const { defaultMinimalEmojis, Emoji, emojiData: defaultEmojiData, emojiSetDef } =
->>>>>>> 105d9d2f
-    emojiConfig || {};
+  const { defaultMinimalEmojis, emojiData: defaultEmojiData, emojiSetDef } = emojiConfig || {};
 
   const [tooltipReactionType, setTooltipReactionType] = useState<string | undefined>(undefined);
 
