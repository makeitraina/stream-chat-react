import React, { PureComponent } from 'react';
import PropTypes from 'prop-types';
import { v4 as uuidv4 } from 'uuid';

import Center from './Center';
import MessageNotification from './MessageNotification';
import CustomNotification from './CustomNotification';
import ConnectionStatus from './ConnectionStatus';
import MessageListInner from './MessageListInner';
import { defaultPinPermissions, MESSAGE_ACTIONS } from '../Message/utils';
import { checkChannelPropType, smartRender } from '../../utils';

import { ChannelContext, withTranslationContext } from '../../context';
import { Attachment } from '../Attachment';
import { Avatar } from '../Avatar';
import { MessageSimple } from '../Message';
import { EmptyStateIndicator as DefaultEmptyStateIndicator } from '../EmptyStateIndicator';
import { LoadingIndicator as DefaultLoadingIndicator } from '../Loading';
import { EventComponent } from '../EventComponent';
import { DateSeparator as DefaultDateSeparator } from '../DateSeparator';
import { TypingIndicator as DefaultTypingIndicator } from '../TypingIndicator';

/**
 * MessageList - The message list components renders a list of messages. Its a consumer of [Channel Context](https://getstream.github.io/stream-chat-react/#channel)
 *
 * @example ../../docs/MessageList.md
 * @extends PureComponent
 */
class MessageList extends PureComponent {
  constructor(props) {
    super(props);

    this.state = {
      newMessagesNotification: false,
      notifications: [],
    };

    this.bottomRef = React.createRef();
    this.messageList = React.createRef();
    this.notificationTimeouts = [];
  }

  componentDidMount() {
    // start at the bottom
    this.scrollToBottom();
    const messageListRect = this.messageList.current.getBoundingClientRect();

    this.setState({
      messageListRect,
    });
  }

  componentWillUnmount() {
    this.notificationTimeouts.forEach(clearTimeout);
  }

  getSnapshotBeforeUpdate(prevProps) {
    if (this.props.threadList) {
      return null;
    }
    // Are we adding new items to the list?
    // Capture the scroll position so we can adjust scroll later.

    if (prevProps.messages.length < this.props.messages.length) {
      const list = this.messageList.current;
      return {
        offsetBottom: list.scrollHeight - list.scrollTop,
        offsetTop: list.scrollTop,
      };
    }
    return null;
  }

  componentDidUpdate(prevProps, prevState, snapshot) {
    // If we have a snapshot value, we've just added new items.
    // Adjust scroll so these new items don't push the old ones out of view.
    // (snapshot here is the value returned from getSnapshotBeforeUpdate)
    const userScrolledUp = this.userScrolledUp();
    const currentLastMessage = this.props.messages[
      this.props.messages.length - 1
    ];
    const previousLastMessage =
      prevProps.messages[prevProps.messages.length - 1];
    if (!previousLastMessage || !currentLastMessage) {
      return;
    }

    const hasNewMessage = currentLastMessage.id !== previousLastMessage.id;
    const isOwner = currentLastMessage.user.id === this.props.client.userID;

    const list = this.messageList.current;

    // always scroll down when it's your own message that you added...
    const scrollToBottom = hasNewMessage && (isOwner || !userScrolledUp);

    if (scrollToBottom) {
      this.scrollToBottom();

      // remove the scroll notification if we already scrolled down...
      if (this.state.newMessagesNotification)
        this.setState({ newMessagesNotification: false });

      return;
    }

    if (snapshot !== null) {
      // Maintain the offsetTop of scroll so that content in viewport doesn't move.
      // This is for the case where user has scroll up significantly and a new message arrives from someone.
      if (hasNewMessage) {
        this.scrollToTarget(snapshot.offsetTop, this.messageList.current);
      } else {
        // Maintain the bottomOffset of scroll.
        // This is for the case of pagination, when more messages get loaded.
        this.scrollToTarget(
          list.scrollHeight - snapshot.offsetBottom,
          this.messageList.current,
        );
      }
    }

    // Check the scroll position... if you're scrolled up show a little notification
    if (hasNewMessage && !this.state.newMessagesNotification) {
      this.setState({ newMessagesNotification: true });
    }
  }

  scrollToBottom = () => {
    this._scrollToRef(this.bottomRef, this.messageList);
  };

  _scrollToRef = (el, parent) => {
    const scrollDown = () => {
      if (el && el.current && parent && parent.current) {
        this.scrollToTarget(el.current, parent.current);
      }
    };

    scrollDown();
    // scroll down after images load again
    setTimeout(scrollDown, 200);
  };

  /**
   * target - target to scroll to (DOM element, scrollTop Number, 'top', or 'bottom'
   * containerEl - DOM element for the container with scrollbars
   * source: https://stackoverflow.com/a/48429314
   */
  scrollToTarget = (target, containerEl) => {
    // Moved up here for readability:
    const isElement = target && target.nodeType === 1;
    const isNumber =
      Object.prototype.toString.call(target) === '[object Number]';

    let scrollTop;
    if (isElement) scrollTop = target.offsetTop;
    else if (isNumber) scrollTop = target;
    else if (target === 'top') scrollTop = 0;
    else if (target === 'bottom')
      scrollTop = containerEl.scrollHeight - containerEl.offsetHeight;

    if (scrollTop !== undefined) containerEl.scrollTop = scrollTop; // eslint-disable-line no-param-reassign
  };

  goToNewMessages = () => {
    this.scrollToBottom();
    this.setState({ newMessagesNotification: false });
  };

  userScrolledUp = () => this.scrollOffset > this.props.scrolledUpThreshold;

  listenToScroll = (offset, reverseOffset, threshold) => {
    this.scrollOffset = offset;
    this.closeToTop = reverseOffset < threshold;
    if (this.state.newMessagesNotification && !this.userScrolledUp()) {
      this.setState({ newMessagesNotification: false });
    }
  };

  /**
   * Adds a temporary notification to message list.
   * Notification will be removed after 5 seconds.
   *
   * @param notificationText  Text of notification to be added
   * @param type              Type of notification. success | error
   */
  addNotification = (notificationText, type) => {
    if (typeof notificationText !== 'string') return;
    if (type !== 'success' && type !== 'error') return;

    const id = uuidv4();

    this.setState(({ notifications }) => ({
      notifications: [...notifications, { id, text: notificationText, type }],
    }));

    // remove the notification after 5000 ms
    const ct = setTimeout(
      () =>
        this.setState(({ notifications }) => ({
          notifications: notifications.filter((n) => n.id !== id),
        })),
      5000,
    );

    this.notificationTimeouts.push(ct);
  };

  onMessageLoadCaptured = () => {
    // A load event (emitted by e.g. an <img>) was captured on a message.
    // In some cases, the loaded asset is larger than the placeholder, which means we have to scroll down.
    if (!this.userScrolledUp() && !this.closeToTop) {
      this.scrollToBottom();
    }
  };

  loadMore = () =>
    this.props.messageLimit
      ? this.props.loadMore(this.props.messageLimit)
      : this.props.loadMore();

  render() {
    const { t } = this.props;

    return (
      <React.Fragment>
        <div
          className={`str-chat__list ${
            this.props.threadList ? 'str-chat__list--thread' : ''
          }`}
          ref={this.messageList}
        >
          <MessageListInner
            bottomRef={this.bottomRef}
            channel={this.props.channel}
            client={this.props.client}
            DateSeparator={this.props.DateSeparator || this.props.dateSeparator}
            disableDateSeparator={this.props.disableDateSeparator}
            EmptyStateIndicator={this.props.EmptyStateIndicator}
            HeaderComponent={this.props.HeaderComponent}
            headerPosition={this.props.headerPosition}
            hideDeletedMessages={this.props.hideDeletedMessages}
            internalInfiniteScrollProps={{
              hasMore: this.props.hasMore,
              isLoading: this.props.loadingMore,
              listenToScroll: this.listenToScroll,
              loader: (
                <Center key='loadingindicator'>
                  {smartRender(this.props.LoadingIndicator, { size: 20 }, null)}
                </Center>
              ),
              loadMore: this.loadMore,
            }}
            internalMessageProps={{
              additionalMessageInputProps: this.props
                .additionalMessageInputProps,
              addNotification: this.addNotification,
              Attachment: this.props.Attachment,
              Avatar: this.props.Avatar,
              channel: this.props.channel,
              getFlagMessageErrorNotification: this.props
                .getFlagMessageErrorNotification,
              getFlagMessageSuccessNotification: this.props
                .getFlagMessageSuccessNotification,
              getMuteUserErrorNotification: this.props
                .getMuteUserErrorNotification,
              getMuteUserSuccessNotification: this.props
                .getMuteUserSuccessNotification,
              getPinMessageErrorNotification: this.props
                .getPinMessageErrorNotification,
              members: this.props.members,
              Message: this.props.Message,
              messageActions: this.props.messageActions,
              messageListRect: this.state.messageListRect,
              mutes: this.props.mutes,
              onMentionsClick: this.props.onMentionsClick,
              onMentionsHover: this.props.onMentionsHover,
              openThread: this.props.openThread,
              pinPermissions: this.props.pinPermissions,
              removeMessage: this.props.removeMessage,
              retrySendMessage: this.props.retrySendMessage,
              unsafeHTML: this.props.unsafeHTML,
              updateMessage: this.props.updateMessage,
              watchers: this.props.watchers,
            }}
            messages={this.props.messages}
            MessageSystem={this.props.MessageSystem}
            noGroupByUser={this.props.noGroupByUser}
            onMessageLoadCaptured={this.onMessageLoadCaptured}
            read={this.props.read}
            threadList={this.props.threadList}
            TypingIndicator={this.props.TypingIndicator}
          />
        </div>
        <div className='str-chat__list-notifications'>
          {this.state.notifications.map((notification) => (
            <CustomNotification
              active={true}
              key={notification.id}
              type={notification.type}
            >
              {notification.text}
            </CustomNotification>
          ))}
          <ConnectionStatus />
          <MessageNotification
            onClick={this.goToNewMessages}
            showNotification={this.state.newMessagesNotification}
          >
            {t('New Messages!')}
          </MessageNotification>
        </div>
      </React.Fragment>
    );
  }
}

MessageList.propTypes = {
  /**
   * Additional props for underlying MessageInput component. We have instance of MessageInput
   * component in MessageSimple component, for handling edit state.
   * Available props - https://getstream.github.io/stream-chat-react/#messageinput
   * */
  additionalMessageInputProps: PropTypes.object,
  /** **Available from [channel context](https://getstream.github.io/stream-chat-react/#channel)** */
  Attachment: PropTypes.elementType,
  /**
   * Custom UI component to display user avatar
   *
   * Defaults to and accepts same props as: [Avatar](https://github.com/GetStream/stream-chat-react/blob/master/src/components/Avatar/Avatar.js)
   * */
  Avatar: PropTypes.elementType,
  /** **Available from [channel context](https://getstream.github.io/stream-chat-react/#channel)** */
  channel: /** @type {PropTypes.Validator<ReturnType<import('types').StreamChatReactClient['channel']>>} */ (PropTypes.objectOf(
    checkChannelPropType,
  ).isRequired),
  /** **Available from [chat context](https://getstream.github.io/stream-chat-react/#chat)** */
  client: PropTypes.object,
  /**
   * Date separator UI component to render
   *
   * Defaults to and accepts same props as: [DateSeparator](https://github.com/GetStream/stream-chat-react/blob/master/src/components/DateSeparator.js)
   * */
  dateSeparator: PropTypes.elementType,
  /** Disables the injection of date separator components, defaults to false */
  disableDateSeparator: PropTypes.bool,
  /**
   * The UI Indicator to use when MessageList or ChannelList is empty
   * */
  EmptyStateIndicator: PropTypes.elementType,
  /**
   * Function that returns message/text as string to be shown as notification, when request for flagging a message runs into error
   *
   * This function should accept following params:
   *
   * @param message A [message object](https://getstream.io/chat/docs/#message_format) which is flagged.
   *
   * */
  getFlagMessageErrorNotification: PropTypes.func,
  /**
   * Function that returns message/text as string to be shown as notification, when request for flagging a message is successful
   *
   * This function should accept following params:
   *
   * @param message A [message object](https://getstream.io/chat/docs/#message_format) which is flagged.
   *
   * */
  getFlagMessageSuccessNotification: PropTypes.func,
  /**
   * Function that returns message/text as string to be shown as notification, when request for muting a user runs into error
   *
   * This function should accept following params:
   *
   * @param user A user object which is being muted
   *
   * */
  getMuteUserErrorNotification: PropTypes.func,
  /**
   * Function that returns message/text as string to be shown as notification, when request for muting a user is successful
   *
   * This function should accept following params:
   *
   * @param user A user object which is being muted
   *
   * */
  getMuteUserSuccessNotification: PropTypes.func,
  /**
   * Function that returns message/text as string to be shown as notification, when request for pinning a message runs into error
   *
   * This function should accept following params:
   *
   * @param message A [message object](https://getstream.io/chat/docs/#message_format)
   *
   * */
  getPinMessageErrorNotification: PropTypes.func,
  /**
   * Component to render at the top of the MessageList
   * */
  HeaderComponent: PropTypes.elementType,
  /** Hides the MessageDeleted components from the list, defaults to false */
  hideDeletedMessages: PropTypes.bool,
  /**
   * Component to render at the top of the MessageList while loading new messages
   * */
  LoadingIndicator: PropTypes.elementType,
  /** **Available from [channel context](https://getstream.github.io/stream-chat-react/#channel)** */
  members: PropTypes.object,
  /** **Available from [channel context](https://getstream.github.io/stream-chat-react/#channel)** */
  Message: PropTypes.elementType,
  /**
   * Array of allowed actions on message. e.g. ['edit', 'delete', 'flag', 'mute', 'react', 'reply']
   * If all the actions need to be disabled, empty array or false should be provided as value of prop.
   * */
  messageActions: PropTypes.oneOfType([PropTypes.bool, PropTypes.array]),
  /** Set the limit to use when paginating messages */
  messageLimit: PropTypes.number,
  /** **Available from [channel context](https://getstream.github.io/stream-chat-react/#channel)** */
  messages: PropTypes.array.isRequired,
  /**
   * Custom UI component to display system messages.
   *
   * Defaults to and accepts same props as: [EventComponent](https://github.com/GetStream/stream-chat-react/blob/master/src/components/EventComponent.js)
   */
  MessageSystem: PropTypes.elementType,
  /** Turn off grouping of messages by user */
  noGroupByUser: PropTypes.bool,
  /** **Available from [channel context](https://getstream.github.io/stream-chat-react/#channel)** */
  onMentionsClick: PropTypes.func,
  /** **Available from [channel context](https://getstream.github.io/stream-chat-react/#channel)** */
  onMentionsHover: PropTypes.func,
  /** **Available from [channel context](https://getstream.github.io/stream-chat-react/#channel)** */
  openThread: PropTypes.func,
  /**
   * The user roles allowed to pin messages in various channel types
   */
  pinPermissions: /** @type {PropTypes.Validator<import('types').PinPermissions>>} */ (PropTypes.object),
  /** **Available from [channel context](https://getstream.github.io/stream-chat-react/#channel)** */
  read: PropTypes.object,
  /** **Available from [channel context](https://getstream.github.io/stream-chat-react/#channel)** */
  removeMessage: PropTypes.func,
  /** **Available from [channel context](https://getstream.github.io/stream-chat-react/#channel)** */
  retrySendMessage: PropTypes.func,
  /**
   * Boolean weather current message list is a thread.
   */
<<<<<<< HEAD
  threadList: PropTypes.bool,
  /**
   * Typing indicator UI component to render
   *
   * Defaults to and accepts same props as: [TypingIndicator](https://github.com/GetStream/stream-chat-react/blob/master/src/components/TypingIndicator/TypingIndicator.js)
   * */
  TypingIndicator: PropTypes.elementType,
  /** render HTML instead of markdown. Posting HTML is only allowed server-side */
  unsafeHTML: PropTypes.bool,
  /** **Available from [channel context](https://getstream.github.io/stream-chat-react/#channel)** */
  updateMessage: PropTypes.func.isRequired,
  /** **Available from [channel context](https://getstream.github.io/stream-chat-react/#channel)** */
  watchers: PropTypes.object,
=======
  pinPermissions: /** @type {PropTypes.Validator<import('types').PinPermissions>>} */ (PropTypes.object),
  /** The pixel threshold to determine whether or not the user is scrolled up in the list */
  scrolledUpThreshold: PropTypes.number,
>>>>>>> dc0891f3
};

MessageList.defaultProps = {
  Attachment,
  Avatar,
  DateSeparator: DefaultDateSeparator,
  EmptyStateIndicator: DefaultEmptyStateIndicator,
  LoadingIndicator: DefaultLoadingIndicator,
  Message: MessageSimple,
  messageActions: Object.keys(MESSAGE_ACTIONS),
  MessageSystem: EventComponent,
  noGroupByUser: false,
  pinPermissions: defaultPinPermissions,
  threadList: false,
  TypingIndicator: DefaultTypingIndicator,
  unsafeHTML: false,
<<<<<<< HEAD
=======
  noGroupByUser: false,
  messageActions: Object.keys(MESSAGE_ACTIONS),
  pinPermissions: defaultPinPermissions,
  scrolledUpThreshold: 200,
>>>>>>> dc0891f3
};

export default withTranslationContext((props) => (
  <ChannelContext.Consumer>
    {/* TODO: only used props needs to be passed in */}
    {({ typing, ...channelContext }) => (
      <MessageList {...channelContext} {...props} />
    )}
  </ChannelContext.Consumer>
));<|MERGE_RESOLUTION|>--- conflicted
+++ resolved
@@ -439,10 +439,11 @@
   removeMessage: PropTypes.func,
   /** **Available from [channel context](https://getstream.github.io/stream-chat-react/#channel)** */
   retrySendMessage: PropTypes.func,
+  /** The pixel threshold to determine whether or not the user is scrolled up in the list */
+  scrolledUpThreshold: PropTypes.number,
   /**
    * Boolean weather current message list is a thread.
    */
-<<<<<<< HEAD
   threadList: PropTypes.bool,
   /**
    * Typing indicator UI component to render
@@ -456,11 +457,6 @@
   updateMessage: PropTypes.func.isRequired,
   /** **Available from [channel context](https://getstream.github.io/stream-chat-react/#channel)** */
   watchers: PropTypes.object,
-=======
-  pinPermissions: /** @type {PropTypes.Validator<import('types').PinPermissions>>} */ (PropTypes.object),
-  /** The pixel threshold to determine whether or not the user is scrolled up in the list */
-  scrolledUpThreshold: PropTypes.number,
->>>>>>> dc0891f3
 };
 
 MessageList.defaultProps = {
@@ -474,16 +470,10 @@
   MessageSystem: EventComponent,
   noGroupByUser: false,
   pinPermissions: defaultPinPermissions,
+  scrolledUpThreshold: 200,
   threadList: false,
   TypingIndicator: DefaultTypingIndicator,
   unsafeHTML: false,
-<<<<<<< HEAD
-=======
-  noGroupByUser: false,
-  messageActions: Object.keys(MESSAGE_ACTIONS),
-  pinPermissions: defaultPinPermissions,
-  scrolledUpThreshold: 200,
->>>>>>> dc0891f3
 };
 
 export default withTranslationContext((props) => (
