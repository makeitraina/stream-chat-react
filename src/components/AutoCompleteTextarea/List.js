import React, { useCallback, useContext, useEffect, useState } from 'react';

import { TranslationContext } from '../../context/TranslationContext';

import Item from './Item';
import { KEY_CODES } from './listener';

const List = (props) => {
  const {
    className,
    component,
    dropdownScroll,
    getSelectedItem,
    getTextToReplace,
    itemClassName,
    itemStyle,
    onSelect,
    style,
    SuggestionItem = Item,
    value: propValue,
    values,
  } = props;

  const { t } = useContext(TranslationContext);

  const [selectedItem, setSelectedItem] = useState(undefined);

  const itemsRef = [];

  const isSelected = (item) => selectedItem === values.findIndex((value) => value.id === item.id);

  const getId = (item) => {
    const textToReplace = getTextToReplace(item);
    if (textToReplace.key) {
      return textToReplace.key;
    }

    if (typeof item === 'string' || !item.key) {
      return textToReplace.text;
    }

    return item.key;
  };

  const modifyText = (value) => {
    if (!value) return;

    onSelect(getTextToReplace(value));
    if (getSelectedItem) getSelectedItem(value);
  };

  const handleClick = (e) => {
    if (e) e.preventDefault?.();
    modifyText(values[selectedItem]);
  };

<<<<<<< HEAD
  const selectItem = (item, keyboard = false) => {
    setSelectedItem(values.findIndex((value) => value.id === item.id));
    if (keyboard) dropdownScroll(itemsRef[getId(item)]);
=======
  const selectItem = (item) => {
    setSelectedItem(values.indexOf(item));
>>>>>>> 712266d6
  };

  const handleKeyDown = useCallback(
    (event) => {
      if (event.which === KEY_CODES.UP) {
        setSelectedItem((prevSelected) => {
          if (prevSelected === undefined) return 0;
          const newID =
            prevSelected === 0 ? values.length - 1 : prevSelected - 1;
          dropdownScroll(itemsRef[newID]);
          return newID;
        });
      }

      if (event.which === KEY_CODES.DOWN) {
        setSelectedItem((prevSelected) => {
          if (prevSelected === undefined) return 0;
          const newID =
            prevSelected === values.length - 1 ? 0 : prevSelected + 1;
          dropdownScroll(itemsRef[newID]);
          return newID;
        });
      }

      if (
        (event.which === KEY_CODES.ENTER || event.which === KEY_CODES.TAB) &&
        selectedItem !== undefined
      ) {
        handleClick(event);
        return setSelectedItem(undefined);
      }

      return null;
    },
    [selectedItem, values], // eslint-disable-line
  );

  useEffect(() => {
    document.addEventListener('keydown', handleKeyDown, false);
    return () => document.removeEventListener('keydown', handleKeyDown);
  }, [handleKeyDown]);

  useEffect(() => {
    if (values?.length) selectItem(values[0]);
  }, [values]); // eslint-disable-line

  const renderHeader = (value) => {
    if (value[0] === '/') {
      const html = `<strong>${value.replace('/', '')}</strong>`;
      return `${t('Commands matching')} ${html}`;
    }

    if (value[0] === ':') {
      const html = `<strong>${value.replace(':', '')}</strong>`;
      return `${t('Emoji matching')} ${html}`;
    }

    if (value[0] === '@') {
      const html = `<strong>${value.replace('@', '')}</strong>`;
      return `${t('People matching')} ${html}`;
    }

    return null;
  };

  const restructureItem = (item) => {
    const name = item.name;
    const editedPropValue = propValue.slice(1);
    const parts = name.split(new RegExp(`(${editedPropValue})`, 'gi'));

    const itemNameParts = { parts: parts, match: editedPropValue };

    return {...item, itemNameParts};
  }

  return (
    <ul className={`rta__list ${className || ''}`} style={style}>
      <li
        className='rta__list-header'
        dangerouslySetInnerHTML={{
          __html: renderHeader(propValue),
        }}
      />
      {values.map((item, i) => (
        <SuggestionItem
          className={itemClassName}
          component={component}
          item={restructureItem(item)}
          key={getId(item)}
          onClickHandler={handleClick}
          onSelectHandler={selectItem}
          ref={(ref) => {
            itemsRef[i] = ref;
          }}
          selected={isSelected(item)}
          style={itemStyle}
        />
      ))}
    </ul>
  );
};

export default List;<|MERGE_RESOLUTION|>--- conflicted
+++ resolved
@@ -54,14 +54,8 @@
     modifyText(values[selectedItem]);
   };
 
-<<<<<<< HEAD
-  const selectItem = (item, keyboard = false) => {
+  const selectItem = (item) => {
     setSelectedItem(values.findIndex((value) => value.id === item.id));
-    if (keyboard) dropdownScroll(itemsRef[getId(item)]);
-=======
-  const selectItem = (item) => {
-    setSelectedItem(values.indexOf(item));
->>>>>>> 712266d6
   };
 
   const handleKeyDown = useCallback(
