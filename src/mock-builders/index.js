/* eslint-disable no-param-reassign */
/* eslint-disable no-underscore-dangle */
import { StreamChat } from 'stream-chat';
import { v4 as uuidv4 } from 'uuid';

const apiKey = 'API_KEY';
const token = 'dummy_token';

<<<<<<< HEAD
const setUser = (client, user) =>
  new Promise((resolve) => {
=======
const connectUser = (client, user) => {
  return new Promise((resolve) => {
>>>>>>> 015ff675
    client.connectionId = 'dumm_connection_id';
    client.user = user;
    client.user.mutes = [];
    client._user = { ...user };
    client.userID = user.id;
    client.userToken = token;
    client.wsPromise = Promise.resolve(true);
    resolve();
  });

function mockClient(client) {
  jest.spyOn(client, '_setToken').mockImplementation();
  jest.spyOn(client, '_setupConnection').mockImplementation();
  client.tokenManager = {
    getToken: jest.fn(() => token),
    tokenReady: jest.fn(() => true),
  };
  client.connectUser = connectUser.bind(null, client);
  return client;
}

export const getTestClient = () => mockClient(new StreamChat(apiKey));

export const getTestClientWithUser = async (user = { id: uuidv4() }) => {
  const client = mockClient(new StreamChat(apiKey));
  await connectUser(client, user);
  return client;
};

export const getRandomInt = (min, max) => {
  min = Math.ceil(min);
  max = Math.floor(max);
  return Math.floor(Math.random() * (max - min)) + min; // The maximum is exclusive and the minimum is inclusive
};

export * from './api';
export * from './event';
export * from './generator';<|MERGE_RESOLUTION|>--- conflicted
+++ resolved
@@ -6,13 +6,8 @@
 const apiKey = 'API_KEY';
 const token = 'dummy_token';
 
-<<<<<<< HEAD
-const setUser = (client, user) =>
+const connectUser = (client, user) =>
   new Promise((resolve) => {
-=======
-const connectUser = (client, user) => {
-  return new Promise((resolve) => {
->>>>>>> 015ff675
     client.connectionId = 'dumm_connection_id';
     client.user = user;
     client.user.mutes = [];
