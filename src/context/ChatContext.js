// @ts-check
import React from 'react';
import { StreamChat } from 'stream-chat';

/**
 * @typedef {import('types').ChatContextValue} ChatContextProps
 */

export const ChatContext = React.createContext(
<<<<<<< HEAD
  /** @type {ChatContextProps} */ ({ client: null }),
=======
  /** @type {ChatContext} */ { client: new StreamChat('') },
>>>>>>> dc5cea2c
);

/**
 * @function
 * @template P
 * @param {React.ComponentType<P>} OriginalComponent
 * @returns {React.ComponentType<Exclude<P, ChatContextProps>>}
 */
export function withChatContext(OriginalComponent) {
  /** @param {Exclude<P, ChatContextProps>} props */
  const ContextAwareComponent = function ContextComponent(props) {
    return (
      <ChatContext.Consumer>
        {(context) => <OriginalComponent {...context} {...props} />}
      </ChatContext.Consumer>
    );
  };

  ContextAwareComponent.displayName = (
    OriginalComponent.displayName ||
    OriginalComponent.name ||
    'Component'
  ).replace('Base', '');

  return ContextAwareComponent;
}<|MERGE_RESOLUTION|>--- conflicted
+++ resolved
@@ -7,11 +7,7 @@
  */
 
 export const ChatContext = React.createContext(
-<<<<<<< HEAD
-  /** @type {ChatContextProps} */ ({ client: null }),
-=======
-  /** @type {ChatContext} */ { client: new StreamChat('') },
->>>>>>> dc5cea2c
+  /** @type {ChatContextProps} */ ({ client: new StreamChat('') }),
 );
 
 /**
