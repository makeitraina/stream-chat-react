--- conflicted
+++ resolved
@@ -109,17 +109,15 @@
   onMentionsClick?(e: React.MouseEvent, user: Client.UserResponse): void;
   /** Function to be called when hovering over a @mention. Function has access to the DOM event and the target user object */
   onMentionsHover?(e: React.MouseEvent, user: Client.UserResponse): void;
-<<<<<<< HEAD
+
   /** Override send message request (Advanced usage only) */
   doSendMessageRequest?(
     channelId: string,
     message: Client.Message,
-=======
   /** Override update(edit) message request (Advanced usage only) */
   doUpdateMessageRequest?(
     channelId: string,
     updatedMessage: Client.Message,
->>>>>>> ffe1fd2a
   ): Promise<Client.MessageResponse> | void;
 }
 
